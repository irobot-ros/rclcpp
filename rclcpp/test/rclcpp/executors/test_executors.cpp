// Copyright 2017 Open Source Robotics Foundation, Inc.
//
// Licensed under the Apache License, Version 2.0 (the "License");
// you may not use this file except in compliance with the License.
// You may obtain a copy of the License at
//
//     http://www.apache.org/licenses/LICENSE-2.0
//
// Unless required by applicable law or agreed to in writing, software
// distributed under the License is distributed on an "AS IS" BASIS,
// WITHOUT WARRANTIES OR CONDITIONS OF ANY KIND, either express or implied.
// See the License for the specific language governing permissions and
// limitations under the License.

/**
 * This test checks all implementations of rclcpp::executor to check they pass they basic API
 * tests. Anything specific to any executor in particular should go in a separate test file.
 *
 */
#include <gtest/gtest.h>

#include <algorithm>
#include <chrono>
#include <limits>
#include <memory>
#include <string>
#include <thread>
#include <utility>

#include "rcl/error_handling.h"
#include "rcl/time.h"
#include "rclcpp/clock.hpp"
#include "rclcpp/duration.hpp"
#include "rclcpp/guard_condition.hpp"
#include "rclcpp/rclcpp.hpp"

#include "test_msgs/msg/empty.hpp"

using namespace std::chrono_literals;

template<typename T>
class TestExecutors : public ::testing::Test
{
public:
  static void SetUpTestCase()
  {
    rclcpp::init(0, nullptr);
  }

  static void TearDownTestCase()
  {
    rclcpp::shutdown();
  }

  void SetUp()
  {
    const auto test_info = ::testing::UnitTest::GetInstance()->current_test_info();
    std::stringstream test_name;
    test_name << test_info->test_case_name() << "_" << test_info->name();
    node = std::make_shared<rclcpp::Node>("node", test_name.str());

    callback_count = 0;

    const std::string topic_name = std::string("topic_") + test_name.str();
    publisher = node->create_publisher<test_msgs::msg::Empty>(topic_name, rclcpp::QoS(10));
    auto callback = [this](test_msgs::msg::Empty::ConstSharedPtr) {this->callback_count++;};
    subscription =
      node->create_subscription<test_msgs::msg::Empty>(
      topic_name, rclcpp::QoS(10), std::move(callback));
  }

  void TearDown()
  {
    publisher.reset();
    subscription.reset();
    node.reset();
  }

  rclcpp::Node::SharedPtr node;
  rclcpp::Publisher<test_msgs::msg::Empty>::SharedPtr publisher;
  rclcpp::Subscription<test_msgs::msg::Empty>::SharedPtr subscription;
  int callback_count;
};

// spin_all and spin_some are not implemented correctly in StaticSingleThreadedExecutor, see:
// https://github.com/ros2/rclcpp/issues/1219 for tracking
template<typename T>
class TestExecutorsStable : public TestExecutors<T> {};

using ExecutorTypes =
  ::testing::Types<
  rclcpp::executors::SingleThreadedExecutor,
  rclcpp::executors::MultiThreadedExecutor,
  rclcpp::executors::StaticSingleThreadedExecutor,
  rclcpp::executors::EventsExecutor>;

class ExecutorTypeNames
{
public:
  template<typename T>
  static std::string GetName(int idx)
  {
    (void)idx;
    if (std::is_same<T, rclcpp::executors::SingleThreadedExecutor>()) {
      return "SingleThreadedExecutor";
    }

    if (std::is_same<T, rclcpp::executors::MultiThreadedExecutor>()) {
      return "MultiThreadedExecutor";
    }

    if (std::is_same<T, rclcpp::executors::StaticSingleThreadedExecutor>()) {
      return "StaticSingleThreadedExecutor";
    }

    if (std::is_same<T, rclcpp::executors::EventsExecutor>()) {
      return "EventsExecutor";
    }

    return "";
  }
};

// TYPED_TEST_SUITE is deprecated as of gtest 1.9, use TYPED_TEST_SUITE when gtest dependency
// is updated.
TYPED_TEST_SUITE(TestExecutors, ExecutorTypes, ExecutorTypeNames);

// StaticSingleThreadedExecutor is not included in these tests for now, due to:
// https://github.com/ros2/rclcpp/issues/1219
using StandardExecutors =
  ::testing::Types<
  rclcpp::executors::EventsExecutor,
  rclcpp::executors::MultiThreadedExecutor,
  rclcpp::executors::SingleThreadedExecutor>;
TYPED_TEST_CASE(TestExecutorsStable, StandardExecutors, ExecutorTypeNames);

// Make sure that executors detach from nodes when destructing
TYPED_TEST(TestExecutors, detachOnDestruction) {
  using ExecutorType = TypeParam;
  {
    ExecutorType executor;
    executor.add_node(this->node);
  }
  {
    ExecutorType executor;
    EXPECT_NO_THROW(executor.add_node(this->node));
  }
}

// Make sure that the executor can automatically remove expired nodes correctly
// Currently fails for StaticSingleThreadedExecutor so it is being skipped, see:
// https://github.com/ros2/rclcpp/issues/1231
TYPED_TEST(TestExecutorsStable, addTemporaryNode) {
  using ExecutorType = TypeParam;
  ExecutorType executor;

  {
    // Let node go out of scope before executor.spin()
    auto node = std::make_shared<rclcpp::Node>("temporary_node");
    executor.add_node(node);
  }

  // Sleep for a short time to verify executor.spin() is going, and didn't throw.
  std::thread spinner([&]() {EXPECT_NO_THROW(executor.spin());});

  std::this_thread::sleep_for(200ms);
  executor.cancel();
  spinner.join();
}

// Check executor throws properly if the same node is added a second time
TYPED_TEST(TestExecutors, addNodeTwoExecutors) {
  using ExecutorType = TypeParam;
  ExecutorType executor1;
  ExecutorType executor2;
  EXPECT_NO_THROW(executor1.add_node(this->node));
  EXPECT_THROW(executor2.add_node(this->node), std::runtime_error);
  executor1.remove_node(this->node, true);
}

// Check simple spin example
TYPED_TEST(TestExecutors, spinWithTimer) {
  using ExecutorType = TypeParam;
  ExecutorType executor;

  bool timer_completed = false;
  auto timer = this->node->create_wall_timer(1ms, [&]() {timer_completed = true;});
  executor.add_node(this->node);

  std::thread spinner([&]() {executor.spin();});

  auto start = std::chrono::steady_clock::now();
  while (!timer_completed && (std::chrono::steady_clock::now() - start) < 10s) {
    std::this_thread::sleep_for(1ms);
  }

  EXPECT_TRUE(timer_completed);
  // Cancel needs to be called before join, so that executor.spin() returns.
  executor.cancel();
  spinner.join();
  executor.remove_node(this->node, true);
}

TYPED_TEST(TestExecutors, spinWhileAlreadySpinning) {
  using ExecutorType = TypeParam;
  ExecutorType executor;
  executor.add_node(this->node);

  bool timer_completed = false;
  auto timer = this->node->create_wall_timer(1ms, [&]() {timer_completed = true;});

  std::thread spinner([&]() {executor.spin();});
  // Sleep for a short time to verify executor.spin() is going, and didn't throw.

  auto start = std::chrono::steady_clock::now();
  while (!timer_completed && (std::chrono::steady_clock::now() - start) < 10s) {
    std::this_thread::sleep_for(1ms);
  }

  EXPECT_TRUE(timer_completed);
  EXPECT_THROW(executor.spin(), std::runtime_error);

  // Shutdown needs to be called before join, so that executor.spin() returns.
  executor.cancel();
  spinner.join();
  executor.remove_node(this->node, true);
}

// Check executor exits immediately if future is complete.
TYPED_TEST(TestExecutors, testSpinUntilFutureComplete) {
  using ExecutorType = TypeParam;
  ExecutorType executor;
  executor.add_node(this->node);

  // test success of an immediately finishing future
  std::promise<bool> promise;
  std::future<bool> future = promise.get_future();
  promise.set_value(true);

  // spin_until_future_complete is expected to exit immediately, but would block up until its
  // timeout if the future is not checked before spin_once_impl.
  auto start = std::chrono::steady_clock::now();
  auto shared_future = future.share();
  auto ret = executor.spin_until_future_complete(shared_future, 1s);
  executor.remove_node(this->node, true);
  // Check it didn't reach timeout
  EXPECT_GT(500ms, (std::chrono::steady_clock::now() - start));
  EXPECT_EQ(rclcpp::FutureReturnCode::SUCCESS, ret);
}

// Same test, but uses a shared future.
TYPED_TEST(TestExecutors, testSpinUntilSharedFutureComplete) {
  using ExecutorType = TypeParam;
  ExecutorType executor;
  executor.add_node(this->node);

  // test success of an immediately finishing future
  std::promise<bool> promise;
  std::future<bool> future = promise.get_future();
  promise.set_value(true);

  // spin_until_future_complete is expected to exit immediately, but would block up until its
  // timeout if the future is not checked before spin_once_impl.
  auto shared_future = future.share();
  auto start = std::chrono::steady_clock::now();
  auto ret = executor.spin_until_future_complete(shared_future, 1s);
  executor.remove_node(this->node, true);

  // Check it didn't reach timeout
  EXPECT_GT(500ms, (std::chrono::steady_clock::now() - start));
  EXPECT_EQ(rclcpp::FutureReturnCode::SUCCESS, ret);
}

// For a longer running future that should require several iterations of spin_once
TYPED_TEST(TestExecutors, testSpinUntilFutureCompleteNoTimeout) {
  using ExecutorType = TypeParam;
  ExecutorType executor;
  executor.add_node(this->node);

  // This future doesn't immediately terminate, so some work gets performed.
  std::future<void> future = std::async(
    std::launch::async,
    [this]() {
      auto start = std::chrono::steady_clock::now();
      while (this->callback_count < 1 && (std::chrono::steady_clock::now() - start) < 1s) {
        std::this_thread::sleep_for(1ms);
      }
    });

  bool spin_exited = false;

  // Timeout set to negative for no timeout.
  std::thread spinner([&]() {
      auto ret = executor.spin_until_future_complete(future, -1s);
      EXPECT_EQ(rclcpp::FutureReturnCode::SUCCESS, ret);
      executor.remove_node(this->node, true);
      executor.cancel();
      spin_exited = true;
    });

  // Do some work for longer than the future needs.
  for (int i = 0; i < 100; ++i) {
    this->publisher->publish(test_msgs::msg::Empty());
    std::this_thread::sleep_for(1ms);
    if (spin_exited) {
      break;
    }
  }

  // Not testing accuracy, just want to make sure that some work occurred.
  EXPECT_LT(0, this->callback_count);

  // If this fails, the test will probably crash because spinner goes out of scope while the thread
  // is active. However, it beats letting this run until the gtest timeout.
  ASSERT_TRUE(spin_exited);
  executor.cancel();
  spinner.join();
}

// Check spin_until_future_complete timeout works as expected
TYPED_TEST(TestExecutors, testSpinUntilFutureCompleteWithTimeout) {
  using ExecutorType = TypeParam;
  ExecutorType executor;
  executor.add_node(this->node);

  bool spin_exited = false;

  // Needs to run longer than spin_until_future_complete's timeout.
  std::future<void> future = std::async(
    std::launch::async,
    [&spin_exited]() {
      auto start = std::chrono::steady_clock::now();
      while (!spin_exited && (std::chrono::steady_clock::now() - start) < 1s) {
        std::this_thread::sleep_for(1ms);
      }
    });

  // Short timeout
  std::thread spinner([&]() {
      auto ret = executor.spin_until_future_complete(future, 1ms);
      EXPECT_EQ(rclcpp::FutureReturnCode::TIMEOUT, ret);
      executor.remove_node(this->node, true);
      spin_exited = true;
    });

  // Do some work for longer than timeout needs.
  for (int i = 0; i < 100; ++i) {
    this->publisher->publish(test_msgs::msg::Empty());
    std::this_thread::sleep_for(1ms);
    if (spin_exited) {
      break;
    }
  }

  EXPECT_TRUE(spin_exited);
  spinner.join();
}

class TestWaitable : public rclcpp::Waitable
{
public:
  TestWaitable() = default;

  bool
  add_to_wait_set(rcl_wait_set_t * wait_set) override
  {
    gc_.add_to_wait_set(wait_set);
    return true;
  }

  void trigger()
  {
<<<<<<< HEAD
    gc_.trigger();
=======
    rcl_ret_t ret = rcl_wait_set_add_guard_condition(wait_set, &gc_, NULL);
    return RCL_RET_OK == ret;
  }

  bool trigger()
  {
    rcl_ret_t ret = rcl_trigger_guard_condition(&gc_);
    return RCL_RET_OK == ret;
>>>>>>> c9d3d11b
  }

  bool
  is_ready(rcl_wait_set_t * wait_set) override
  {
    (void)wait_set;
    return true;
  }

  std::shared_ptr<void>
  take_data() override
  {
    return nullptr;
  }

  void
  execute(std::shared_ptr<void> & data) override
  {
    (void) data;
    count_++;
    std::this_thread::sleep_for(3ms);
  }

  size_t
  get_number_of_ready_guard_conditions() override {return 1;}

  size_t
  get_count()
  {
    return count_;
  }

  void
  set_listener_callback(std::function<void(size_t, int)> callback) override
  {
  }

private:
  size_t count_ = 0;
  rclcpp::GuardCondition gc_;
};

TYPED_TEST(TestExecutors, spinAll) {
  using ExecutorType = TypeParam;
  ExecutorType executor;
  auto waitable_interfaces = this->node->get_node_waitables_interface();
  auto my_waitable = std::make_shared<TestWaitable>();
  waitable_interfaces->add_waitable(my_waitable, nullptr);
  executor.add_node(this->node);

  // Long timeout, but should not block test if spin_all works as expected as we cancel the
  // executor.
  bool spin_exited = false;
  std::thread spinner([&spin_exited, &executor, this]() {
      std::this_thread::sleep_for(10ms);
      executor.spin_all(1s);
      executor.remove_node(this->node, true);
      spin_exited = true;
    });

  // Do some work until sufficient calls to the waitable occur
  auto start = std::chrono::steady_clock::now();
  while (
    my_waitable->get_count() <= 1 &&
    !spin_exited &&
    (std::chrono::steady_clock::now() - start < 1s))
  {
    my_waitable->trigger();
    this->publisher->publish(test_msgs::msg::Empty());
    std::this_thread::sleep_for(1ms);
  }

  executor.cancel();
  start = std::chrono::steady_clock::now();
  while (!spin_exited && (std::chrono::steady_clock::now() - start) < 1s) {
    std::this_thread::sleep_for(1ms);
  }

  EXPECT_LT(1u, my_waitable->get_count());
  waitable_interfaces->remove_waitable(my_waitable, nullptr);
  ASSERT_TRUE(spin_exited);
  spinner.join();
}

TYPED_TEST(TestExecutors, spinSome) {
  using ExecutorType = TypeParam;
  ExecutorType executor;
  auto waitable_interfaces = this->node->get_node_waitables_interface();
  auto my_waitable = std::make_shared<TestWaitable>();
  waitable_interfaces->add_waitable(my_waitable, nullptr);
  executor.add_node(this->node);

  // Long timeout, doesn't block test from finishing because spin_some should exit after the
  // first one completes.
  bool spin_exited = false;
  std::thread spinner([&spin_exited, &executor, this]() {
      executor.spin_some(1s);
      executor.remove_node(this->node, true);
      spin_exited = true;
    });

  // Do some work until sufficient calls to the waitable occur, but keep going until either
  // count becomes too large, spin exits, or the 1 second timeout completes.
  auto start = std::chrono::steady_clock::now();
  while (
    my_waitable->get_count() <= 10 &&
    !spin_exited &&
    (std::chrono::steady_clock::now() - start < 1s))
  {
    my_waitable->trigger();
    this->publisher->publish(test_msgs::msg::Empty());
    std::this_thread::sleep_for(1ms);
  }

  EXPECT_EQ(1u, my_waitable->get_count());
  waitable_interfaces->remove_waitable(my_waitable, nullptr);
  EXPECT_TRUE(spin_exited);
  // Cancel if it hasn't exited already.
  executor.cancel();

  spinner.join();
}

// Check spin_node_until_future_complete with node base pointer
TYPED_TEST(TestExecutors, testSpinNodeUntilFutureCompleteNodeBasePtr) {
  using ExecutorType = TypeParam;
  ExecutorType executor;

  std::promise<bool> promise;
  std::future<bool> future = promise.get_future();
  promise.set_value(true);

  auto shared_future = future.share();
  auto ret = rclcpp::executors::spin_node_until_future_complete(
    executor, this->node->get_node_base_interface(), shared_future, 1s);
  EXPECT_EQ(rclcpp::FutureReturnCode::SUCCESS, ret);
}

// Check spin_node_until_future_complete with node pointer
TYPED_TEST(TestExecutors, testSpinNodeUntilFutureCompleteNodePtr) {
  using ExecutorType = TypeParam;
  ExecutorType executor;

  std::promise<bool> promise;
  std::future<bool> future = promise.get_future();
  promise.set_value(true);

  auto shared_future = future.share();
  auto ret = rclcpp::executors::spin_node_until_future_complete(
    executor, this->node, shared_future, 1s);
  EXPECT_EQ(rclcpp::FutureReturnCode::SUCCESS, ret);
}

<<<<<<< HEAD
TYPED_TEST(TestExecutorsStable, testSpinSomeWhileSpinning) {
  using ExecutorType = TypeParam;
  ExecutorType executor;

  std::thread spinner([&]() {executor.spin();});

  // Wait to make sure thread started
  do {
    std::this_thread::sleep_for(5ms);
  } while (!spinner.joinable());

  EXPECT_THROW(executor.spin_some(1s), std::runtime_error);

  executor.cancel();
  spinner.join();
}

TYPED_TEST(TestExecutorsStable, testSpinAllWhileSpinning) {
  using ExecutorType = TypeParam;
  ExecutorType executor;

  std::thread spinner([&]() {executor.spin();});

  // Wait to make sure thread started
  do {
    std::this_thread::sleep_for(5ms);
  } while (!spinner.joinable());

  EXPECT_THROW(executor.spin_all(1s), std::runtime_error);

  executor.cancel();
  spinner.join();
}

TYPED_TEST(TestExecutorsStable, testSpinOnceWhileSpinning) {
  using ExecutorType = TypeParam;
  ExecutorType executor;

  std::thread spinner([&]() {executor.spin();});

  // Wait to make sure thread started
  do {
    std::this_thread::sleep_for(5ms);
  } while (!spinner.joinable());

  EXPECT_THROW(executor.spin_once(), std::runtime_error);

  executor.cancel();
=======
// Check spin_until_future_complete can be properly interrupted.
TYPED_TEST(TestExecutors, testSpinUntilFutureCompleteInterrupted) {
  using ExecutorType = TypeParam;
  ExecutorType executor;
  executor.add_node(this->node);

  bool spin_exited = false;

  // This needs to block longer than it takes to get to the shutdown call below and for
  // spin_until_future_complete to return
  std::future<void> future = std::async(
    std::launch::async,
    [&spin_exited]() {
      auto start = std::chrono::steady_clock::now();
      while (!spin_exited && (std::chrono::steady_clock::now() - start) < 1s) {
        std::this_thread::sleep_for(1ms);
      }
    });

  // Long timeout
  std::thread spinner([&spin_exited, &executor, &future]() {
      auto ret = executor.spin_until_future_complete(future, 1s);
      EXPECT_EQ(rclcpp::FutureReturnCode::INTERRUPTED, ret);
      spin_exited = true;
    });

  // Do some minimal work
  this->publisher->publish(test_msgs::msg::Empty());
  std::this_thread::sleep_for(1ms);

  // Force interruption
  rclcpp::shutdown();

  // Give it time to exit
  auto start = std::chrono::steady_clock::now();
  while (!spin_exited && (std::chrono::steady_clock::now() - start) < 1s) {
    std::this_thread::sleep_for(1ms);
  }

  EXPECT_TRUE(spin_exited);
>>>>>>> c9d3d11b
  spinner.join();
}

// Check spin_until_future_complete with node base pointer (instantiates its own executor)
TEST(TestExecutors, testSpinUntilFutureCompleteNodeBasePtr) {
  rclcpp::init(0, nullptr);

  {
    auto node = std::make_shared<rclcpp::Node>("node");

    std::promise<bool> promise;
    std::future<bool> future = promise.get_future();
    promise.set_value(true);

    auto shared_future = future.share();
    auto ret = rclcpp::spin_until_future_complete(
      node->get_node_base_interface(), shared_future, 1s);
    EXPECT_EQ(rclcpp::FutureReturnCode::SUCCESS, ret);
  }

  rclcpp::shutdown();
}

// Check spin_until_future_complete with node pointer (instantiates its own executor)
TEST(TestExecutors, testSpinUntilFutureCompleteNodePtr) {
  rclcpp::init(0, nullptr);

  {
    auto node = std::make_shared<rclcpp::Node>("node");

    std::promise<bool> promise;
    std::future<bool> future = promise.get_future();
    promise.set_value(true);

    auto shared_future = future.share();
    auto ret = rclcpp::spin_until_future_complete(node, shared_future, 1s);
    EXPECT_EQ(rclcpp::FutureReturnCode::SUCCESS, ret);
  }

  rclcpp::shutdown();
}<|MERGE_RESOLUTION|>--- conflicted
+++ resolved
@@ -130,9 +130,9 @@
 using StandardExecutors =
   ::testing::Types<
   rclcpp::executors::EventsExecutor,
-  rclcpp::executors::MultiThreadedExecutor,
-  rclcpp::executors::SingleThreadedExecutor>;
-TYPED_TEST_CASE(TestExecutorsStable, StandardExecutors, ExecutorTypeNames);
+  rclcpp::executors::SingleThreadedExecutor,
+  rclcpp::executors::MultiThreadedExecutor>;
+TYPED_TEST_SUITE(TestExecutorsStable, StandardExecutors, ExecutorTypeNames);
 
 // Make sure that executors detach from nodes when destructing
 TYPED_TEST(TestExecutors, detachOnDestruction) {
@@ -163,7 +163,7 @@
   // Sleep for a short time to verify executor.spin() is going, and didn't throw.
   std::thread spinner([&]() {EXPECT_NO_THROW(executor.spin());});
 
-  std::this_thread::sleep_for(200ms);
+  std::this_thread::sleep_for(50ms);
   executor.cancel();
   spinner.join();
 }
@@ -370,18 +370,7 @@
 
   void trigger()
   {
-<<<<<<< HEAD
     gc_.trigger();
-=======
-    rcl_ret_t ret = rcl_wait_set_add_guard_condition(wait_set, &gc_, NULL);
-    return RCL_RET_OK == ret;
-  }
-
-  bool trigger()
-  {
-    rcl_ret_t ret = rcl_trigger_guard_condition(&gc_);
-    return RCL_RET_OK == ret;
->>>>>>> c9d3d11b
   }
 
   bool
@@ -424,7 +413,7 @@
   rclcpp::GuardCondition gc_;
 };
 
-TYPED_TEST(TestExecutors, spinAll) {
+TYPED_TEST(TestExecutorsStable, spinAll) {
   using ExecutorType = TypeParam;
   ExecutorType executor;
   auto waitable_interfaces = this->node->get_node_waitables_interface();
@@ -466,7 +455,7 @@
   spinner.join();
 }
 
-TYPED_TEST(TestExecutors, spinSome) {
+TYPED_TEST(TestExecutorsStable, spinSome) {
   using ExecutorType = TypeParam;
   ExecutorType executor;
   auto waitable_interfaces = this->node->get_node_waitables_interface();
@@ -506,7 +495,7 @@
 }
 
 // Check spin_node_until_future_complete with node base pointer
-TYPED_TEST(TestExecutors, testSpinNodeUntilFutureCompleteNodeBasePtr) {
+TYPED_TEST(TestExecutorsStable, testSpinNodeUntilFutureCompleteNodeBasePtr) {
   using ExecutorType = TypeParam;
   ExecutorType executor;
 
@@ -521,7 +510,7 @@
 }
 
 // Check spin_node_until_future_complete with node pointer
-TYPED_TEST(TestExecutors, testSpinNodeUntilFutureCompleteNodePtr) {
+TYPED_TEST(TestExecutorsStable, testSpinNodeUntilFutureCompleteNodePtr) {
   using ExecutorType = TypeParam;
   ExecutorType executor;
 
@@ -535,56 +524,6 @@
   EXPECT_EQ(rclcpp::FutureReturnCode::SUCCESS, ret);
 }
 
-<<<<<<< HEAD
-TYPED_TEST(TestExecutorsStable, testSpinSomeWhileSpinning) {
-  using ExecutorType = TypeParam;
-  ExecutorType executor;
-
-  std::thread spinner([&]() {executor.spin();});
-
-  // Wait to make sure thread started
-  do {
-    std::this_thread::sleep_for(5ms);
-  } while (!spinner.joinable());
-
-  EXPECT_THROW(executor.spin_some(1s), std::runtime_error);
-
-  executor.cancel();
-  spinner.join();
-}
-
-TYPED_TEST(TestExecutorsStable, testSpinAllWhileSpinning) {
-  using ExecutorType = TypeParam;
-  ExecutorType executor;
-
-  std::thread spinner([&]() {executor.spin();});
-
-  // Wait to make sure thread started
-  do {
-    std::this_thread::sleep_for(5ms);
-  } while (!spinner.joinable());
-
-  EXPECT_THROW(executor.spin_all(1s), std::runtime_error);
-
-  executor.cancel();
-  spinner.join();
-}
-
-TYPED_TEST(TestExecutorsStable, testSpinOnceWhileSpinning) {
-  using ExecutorType = TypeParam;
-  ExecutorType executor;
-
-  std::thread spinner([&]() {executor.spin();});
-
-  // Wait to make sure thread started
-  do {
-    std::this_thread::sleep_for(5ms);
-  } while (!spinner.joinable());
-
-  EXPECT_THROW(executor.spin_once(), std::runtime_error);
-
-  executor.cancel();
-=======
 // Check spin_until_future_complete can be properly interrupted.
 TYPED_TEST(TestExecutors, testSpinUntilFutureCompleteInterrupted) {
   using ExecutorType = TypeParam;
@@ -625,7 +564,6 @@
   }
 
   EXPECT_TRUE(spin_exited);
->>>>>>> c9d3d11b
   spinner.join();
 }
 
