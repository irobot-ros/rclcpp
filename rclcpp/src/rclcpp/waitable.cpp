--- conflicted
+++ resolved
@@ -61,15 +61,9 @@
 }
 
 void
-<<<<<<< HEAD
-Waitable::set_events_executor_callback(
-  rmw_listener_callback_t executor_callback,
-  const void * executor_callback_data)
-=======
 Waitable::set_listener_callback(
   rmw_listener_callback_t callback,
   const void * user_data) const
->>>>>>> 0d50b6c0
 {
   (void)callback;
   (void)user_data;
