--- conflicted
+++ resolved
@@ -200,15 +200,9 @@
 }
 
 void
-<<<<<<< HEAD
-ClientBase::set_events_executor_callback(
-  rmw_listener_callback_t executor_callback,
-  const void * executor_callback_data)
-=======
 ClientBase::set_listener_callback(
   rmw_listener_callback_t callback,
   const void * user_data) const
->>>>>>> 0d50b6c0
 {
   rcl_ret_t ret = rcl_client_set_listener_callback(
     client_handle_.get(),
