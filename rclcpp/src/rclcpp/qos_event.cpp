--- conflicted
+++ resolved
@@ -77,11 +77,7 @@
     &event_handle_,
     callback,
     user_data,
-<<<<<<< HEAD
-    false /* Discard previous events */);
-=======
     true /* Use previous events */);
->>>>>>> 3ae1d438
 
   if (RCL_RET_OK != ret) {
     throw std::runtime_error("Couldn't set listener callback to QOSEventHandlerBase");
