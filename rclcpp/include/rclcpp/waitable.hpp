// Copyright 2018 Open Source Robotics Foundation, Inc.
//
// Licensed under the Apache License, Version 2.0 (the "License");
// you may not use this file except in compliance with the License.
// You may obtain a copy of the License at
//
//     http://www.apache.org/licenses/LICENSE-2.0
//
// Unless required by applicable law or agreed to in writing, software
// distributed under the License is distributed on an "AS IS" BASIS,
// WITHOUT WARRANTIES OR CONDITIONS OF ANY KIND, either express or implied.
// See the License for the specific language governing permissions and
// limitations under the License.

#ifndef RCLCPP__WAITABLE_HPP_
#define RCLCPP__WAITABLE_HPP_

#include <atomic>
#include <functional>
#include <memory>

#include "rclcpp/macros.hpp"
#include "rclcpp/visibility_control.hpp"

#include "rcl/wait.h"

namespace rclcpp
{

class Waitable
{
public:
  RCLCPP_SMART_PTR_DEFINITIONS_NOT_COPYABLE(Waitable)

  RCLCPP_PUBLIC
  virtual ~Waitable() = default;

  /// Get the number of ready subscriptions
  /**
   * Returns a value of 0 by default.
   * This should be overridden if the Waitable contains one or more subscriptions.
   * \return The number of subscriptions associated with the Waitable.
   */
  RCLCPP_PUBLIC
  virtual
  size_t
  get_number_of_ready_subscriptions();

  /// Get the number of ready timers
  /**
   * Returns a value of 0 by default.
   * This should be overridden if the Waitable contains one or more timers.
   * \return The number of timers associated with the Waitable.
   */
  RCLCPP_PUBLIC
  virtual
  size_t
  get_number_of_ready_timers();

  /// Get the number of ready clients
  /**
   * Returns a value of 0 by default.
   * This should be overridden if the Waitable contains one or more clients.
   * \return The number of clients associated with the Waitable.
   */
  RCLCPP_PUBLIC
  virtual
  size_t
  get_number_of_ready_clients();

  /// Get the number of ready events
  /**
   * Returns a value of 0 by default.
   * This should be overridden if the Waitable contains one or more events.
   * \return The number of events associated with the Waitable.
   */
  RCLCPP_PUBLIC
  virtual
  size_t
  get_number_of_ready_events();

  /// Get the number of ready services
  /**
   * Returns a value of 0 by default.
   * This should be overridden if the Waitable contains one or more services.
   * \return The number of services associated with the Waitable.
   */
  RCLCPP_PUBLIC
  virtual
  size_t
  get_number_of_ready_services();

  /// Get the number of ready guard_conditions
  /**
   * Returns a value of 0 by default.
   * This should be overridden if the Waitable contains one or more guard_conditions.
   * \return The number of guard_conditions associated with the Waitable.
   */
  RCLCPP_PUBLIC
  virtual
  size_t
  get_number_of_ready_guard_conditions();

  /// Add the Waitable to a wait set.
  /**
   * \param[in] wait_set A handle to the wait set to add the Waitable to.
   * \return `true` if the Waitable is added successfully, `false` otherwise.
   * \throws rclcpp::execptions::RCLError from rcl_wait_set_add_*()
   */
  RCLCPP_PUBLIC
  virtual
  bool
  add_to_wait_set(rcl_wait_set_t * wait_set) = 0;

  /// Check if the Waitable is ready.
  /**
   * The input wait set should be the same that was used in a previously call to
   * `add_to_wait_set()`.
   * The wait set should also have been previously waited on with `rcl_wait()`.
   *
   * \param[in] wait_set A handle to the wait set the Waitable was previously added to
   *   and that has been waited on.
   * \return `true` if the Waitable is ready, `false` otherwise.
   */
  RCLCPP_PUBLIC
  virtual
  bool
  is_ready(rcl_wait_set_t * wait_set) = 0;

  /// Take the data so that it can be consumed with `execute`.
  /**
   * NOTE: take_data is a partial fix to a larger design issue with the
   * multithreaded executor. This method is likely to be removed when
   * a more permanent fix is implemented. A longterm fix is currently
   * being discussed here: https://github.com/ros2/rclcpp/pull/1276
   *
   * This method takes the data from the underlying data structure and
   * writes it to the void shared pointer `data` that is passed into the
   * method. The `data` can then be executed with the `execute` method.
   *
   * Before calling this method, the Waitable should be added to a wait set,
   * waited on, and then updated.
   *
   * Example usage:
   *
   * ```cpp
   * // ... create a wait set and a Waitable
   * // Add the Waitable to the wait set
   * bool add_ret = waitable.add_to_wait_set(wait_set);
   * // ... error handling
   * // Wait
   * rcl_ret_t wait_ret = rcl_wait(wait_set);
   * // ... error handling
   * // Update the Waitable
   * waitable.update(wait_set);
   * // Execute any entities of the Waitable that may be ready
   * std::shared_ptr<void> data = waitable.take_data();
   * ```
   */
  RCLCPP_PUBLIC
  virtual
  std::shared_ptr<void>
  take_data() = 0;

  /// Execute data that is passed in.
  /**
   * Before calling this method, the Waitable should be added to a wait set,
   * waited on, and then updated - and the `take_data` method should be
   * called.
   *
   * Example usage:
   *
   * ```cpp
   * // ... create a wait set and a Waitable
   * // Add the Waitable to the wait set
   * bool add_ret = waitable.add_to_wait_set(wait_set);
   * // ... error handling
   * // Wait
   * rcl_ret_t wait_ret = rcl_wait(wait_set);
   * // ... error handling
   * // Update the Waitable
   * waitable.update(wait_set);
   * // Execute any entities of the Waitable that may be ready
   * std::shared_ptr<void> data = waitable.take_data();
   * waitable.execute(data);
   * ```
   */
  RCLCPP_PUBLIC
  virtual
  void
  execute(std::shared_ptr<void> & data) = 0;

  /// Exchange the "in use by wait set" state for this timer.
  /**
   * This is used to ensure this timer is not used by multiple
   * wait sets at the same time.
   *
   * \param[in] in_use_state the new state to exchange into the state, true
   *   indicates it is now in use by a wait set, and false is that it is no
   *   longer in use by a wait set.
   * \returns the previous state.
   */
  RCLCPP_PUBLIC
  bool
  exchange_in_use_by_wait_set_state(bool in_use_state);

<<<<<<< HEAD
  RCLCPP_PUBLIC
  virtual
  void
  set_listener_callback(std::function<void(size_t, int)> callback);
=======
  /// Set a callback to be called whenever the waitable becomes ready.
  /**
   * The callback receives a size_t which is the number of times the waitable was ready
   * since the last time this callback was called.
   * Normally this is 1, but can be > 1 if waitable was triggered before any
   * callback was set.
   *
   * The callback also receives an int identifier argument.
   * This is needed because a Waitable may be composed of several distinct entities,
   * such as subscriptions, services, etc.
   * The application should provide a generic callback function that will be then
   * forwarded by the waitable to all of its entities.
   * Before forwarding, a different value for the identifier argument will be
   * bond to the function.
   * This implies that the provided callback can use the identifier to behave
   * differently depending on which entity triggered the waitable to become ready.
   *
   * Note: this function must be overridden with a proper implementation
   * by the custom classes who inherit from rclcpp::Waitable if they want to use it.
   *
   * \sa rclcpp::Waitable::clear_on_ready_callback
   *
   * \param[in] callback functor to be called when the waitable becomes ready
   */
  virtual
  void
  set_on_ready_callback(std::function<void(size_t, int)> callback);

  /// Unset any callback registered via set_on_ready_callback.
  /**
   * Note: this function must be overridden with a proper implementation
   * by the custom classes who inherit from rclcpp::Waitable if they want to use it.
   */
  virtual
  void
  clear_on_ready_callback();
>>>>>>> c9d3d11b

private:
  std::atomic<bool> in_use_by_wait_set_{false};
};  // class Waitable

}  // namespace rclcpp

#endif  // RCLCPP__WAITABLE_HPP_<|MERGE_RESOLUTION|>--- conflicted
+++ resolved
@@ -204,12 +204,6 @@
   bool
   exchange_in_use_by_wait_set_state(bool in_use_state);
 
-<<<<<<< HEAD
-  RCLCPP_PUBLIC
-  virtual
-  void
-  set_listener_callback(std::function<void(size_t, int)> callback);
-=======
   /// Set a callback to be called whenever the waitable becomes ready.
   /**
    * The callback receives a size_t which is the number of times the waitable was ready
@@ -246,7 +240,6 @@
   virtual
   void
   clear_on_ready_callback();
->>>>>>> c9d3d11b
 
 private:
   std::atomic<bool> in_use_by_wait_set_{false};
