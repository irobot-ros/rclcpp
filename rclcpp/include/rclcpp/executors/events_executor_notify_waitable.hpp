--- conflicted
+++ resolved
@@ -60,15 +60,9 @@
 
   RCLCPP_PUBLIC
   void
-<<<<<<< HEAD
-  set_events_executor_callback(
-    rmw_listener_callback_t executor_callback,
-    const void * executor_callback_data) override
-=======
   set_listener_callback(
     rmw_listener_callback_t callback,
     const void * user_data) const override
->>>>>>> 0d50b6c0
   {
     for (auto gc : notify_guard_conditions_) {
       rcl_ret_t ret = rcl_guard_condition_set_listener_callback(
