--- conflicted
+++ resolved
@@ -199,10 +199,6 @@
 
       // First create a SubscriptionIntraProcess which will be given to the intra-process manager.
       auto context = node_base->get_context();
-      using SubscriptionIntraProcessT = rclcpp::experimental::SubscriptionIntraProcess<
-        CallbackMessageT,
-        AllocatorT,
-        typename MessageUniquePtr::deleter_type>;
       subscription_intra_process_ = std::make_shared<SubscriptionIntraProcessT>(
         callback,
         options.get_allocator(),
@@ -408,8 +404,6 @@
 
   /// Component which computes and publishes topic statistics for this subscriber
   SubscriptionTopicStatisticsSharedPtr subscription_topic_statistics_{nullptr};
-<<<<<<< HEAD
-=======
 
   using SubscriptionIntraProcessT = rclcpp::experimental::SubscriptionIntraProcess<
     ROSMessageType,
@@ -417,7 +411,6 @@
     ROSMessageTypeDeleter,
     MessageT>;
   std::shared_ptr<SubscriptionIntraProcessT> subscription_intra_process_;
->>>>>>> 1c617515
 };
 
 }  // namespace rclcpp
